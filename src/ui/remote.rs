--- conflicted
+++ resolved
@@ -233,14 +233,11 @@
         fn get_remember();
         fn peer_platform();
         fn set_write_override(i32, i32, bool, bool, bool);
-<<<<<<< HEAD
         fn get_keyboard_mode();
         fn save_keyboard_mode(String);
-=======
         fn has_hwcodec();
         fn supported_hwcodec();
         fn change_prefer_codec();
->>>>>>> dc4757fe
     }
 }
 

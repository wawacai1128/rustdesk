--- conflicted
+++ resolved
@@ -384,17 +384,10 @@
         ("Wayland requires higher version of linux distro. Please try X11 desktop or change your OS.", "Wayland wymaga wyższej wersji dystrybucji Linuksa. Wypróbuj pulpit X11 lub zmień system operacyjny."),
         ("JumpLink", "View"),
         ("Please Select the screen to be shared(Operate on the peer side).", "Wybierz ekran do udostępnienia (działaj po stronie równorzędnej)."),
-<<<<<<< HEAD
-        ("Show RustDesk", ""),
-        ("This PC", ""),
-        ("or", ""),
-        ("Continue with", ""),
-        ("Elevate", ""),
-=======
         ("Show RustDesk", "Pokaż RustDesk"),
         ("This PC", "Ten komputer"),
         ("or", "albo"),
-        ("Continue with", "Kontynuuj z"),
->>>>>>> c6082e0a
+        ("Continue with", "Kontynuuj z"),""),
+        ("Elevate", ""),
     ].iter().cloned().collect();
 }
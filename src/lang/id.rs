lazy_static::lazy_static! {
pub static ref T: std::collections::HashMap<&'static str, &'static str> =
    [
        ("Status", "Status"),
        ("Your Desktop", "Desktop Anda"),
        ("desk_tip", "Desktop Anda dapat diakses dengan ID dan kata sandi ini."),
        ("Password", "Kata sandi"),
        ("Ready", "Sudah siap"),
        ("Established", "Didirikan"),
        ("connecting_status", "Menghubungkan ke jaringan RustDesk..."),
        ("Enable Service", "Aktifkan Layanan"),
        ("Start Service", "Mulai Layanan"),
        ("Service is running", "Layanan berjalan"),
        ("Service is not running", "Layanan tidak berjalan"),
        ("not_ready_status", "Belum siap. Silakan periksa koneksi Anda"),
        ("Control Remote Desktop", "Kontrol Remote Desktop"),
        ("Transfer File", "File Transfer"),
        ("Connect", "Hubungkan"),
        ("Recent Sessions", "Sesi Terkini"),
        ("Address Book", "Buku Alamat"),
        ("Confirmation", "Konfirmasi"),
        ("TCP Tunneling", "Tunneling TCP"),
        ("Remove", "Hapus"),
        ("Refresh random password", "Perbarui kata sandi acak"),
        ("Set your own password", "Tetapkan kata sandi Anda"),
        ("Enable Keyboard/Mouse", "Aktifkan Keyboard/Mouse"),
        ("Enable Clipboard", "Aktifkan Papan Klip"),
        ("Enable File Transfer", "Aktifkan Transfer File"),
        ("Enable TCP Tunneling", "Aktifkan TCP Tunneling"),
        ("IP Whitelisting", "Daftar IP yang diizinkan"),
        ("ID/Relay Server", "ID/Relay Server"),
        ("Import Server Config", "Impor Konfigurasi Server"),
        ("Export Server Config", "Ekspor Konfigurasi Server"),
        ("Import server configuration successfully", "Impor konfigurasi server berhasil"),
        ("Export server configuration successfully", "Ekspor konfigurasi server berhasil"),
        ("Invalid server configuration", "Konfigurasi server tidak valid"),
        ("Clipboard is empty", "Papan klip kosong"),
        ("Stop service", "Hentikan Layanan"),
        ("Change ID", "Ubah ID"),
        ("Your new ID", "ID baru anda"),
        ("length %min% to %max%", "panjang %min% s/d %max%"),
        ("starts with a letter", "Dimulai dengan huruf"),
        ("allowed characters", "Karakter yang dapat digunakan"),
        ("id_change_tip", "Hanya karakter a-z, A-Z, 0-9 dan _ (underscore) yang diperbolehkan. Huruf pertama harus a-z, A-Z. Panjang antara 6 dan 16."),
        ("Website", "Situs Web"),
        ("About", "Tentang"),
        ("Slogan_tip", "Dibuat dengan penuh kasih sayang dalam dunia yang penuh kekacauan ini"),
        ("Privacy Statement", "Pernyataan Privasi"),
        ("Mute", "Bisukan"),
        ("Build Date", "Tanggal Build"),
        ("Version", "Versi"),
        ("Home", ""),
        ("Audio Input", "Input Audio"),
        ("Enhancements", "Peningkatan"),
        ("Hardware Codec", "Codec Perangkat Keras"),
        ("Adaptive bitrate", "Kecepatan Bitrate Adaptif"),
        ("ID Server", "Server ID"),
        ("Relay Server", "Server Relay"),
        ("API Server", "Server API"),
        ("invalid_http", "harus dimulai dengan http:// atau https://"),
        ("Invalid IP", "IP tidak valid"),
        ("Invalid format", "Format tidak valid"),
        ("server_not_support", "Belum didukung oleh server"),
        ("Not available", "Tidak tersedia"),
        ("Too frequent", "Terlalu sering"),
        ("Cancel", "Batal"),
        ("Skip", "Lanjutkan"),
        ("Close", "Tutup"),
        ("Retry", "Coba lagi"),
        ("OK", "Oke"),
        ("Password Required", "Kata sandi dibutuhkan"),
        ("Please enter your password", "Silahkan masukkan kata sandi anda"),
        ("Remember password", "Ingat kata sandi"),
        ("Wrong Password", "Kata sandi Salah"),
        ("Do you want to enter again?", "Apakah anda ingin masuk lagi?"),
        ("Connection Error", "Kesalahan koneksi"),
        ("Error", "Kesalahan"),
        ("Reset by the peer", "Direset oleh rekan"),
        ("Connecting...", "Menghubungkan..."),
        ("Connection in progress. Please wait.", "Koneksi sedang berlangsung. Mohon tunggu."),
        ("Please try 1 minute later", "Silahkan coba 1 menit lagi"),
        ("Login Error", "Kesalahan Login"),
        ("Successful", "Berhasil"),
        ("Connected, waiting for image...", "Terhubung, menunggu gambar..."),
        ("Name", "Nama"),
        ("Type", "Tipe"),
        ("Modified", "Diperbarui"),
        ("Size", "Ukuran"),
        ("Show Hidden Files", "Tampilkan File Tersembunyi"),
        ("Receive", "Menerima"),
        ("Send", "Kirim"),
        ("Refresh File", "Segarkan File"),
        ("Local", "Lokal"),
        ("Remote", "Remote"),
        ("Remote Computer", "Remote Komputer"),
        ("Local Computer", "Lokal Komputer"),
        ("Confirm Delete", "Konfirmasi Hapus"),
        ("Delete", "Hapus"),
        ("Properties", "Properti"),
        ("Multi Select", "Pilih Beberapa"),
        ("Select All", "Pilih Semua"),
        ("Unselect All", "Batalkan Pilihan Semua"),
        ("Empty Directory", "Folder Kosong"),
        ("Not an empty directory", "Folder tidak kosong"),
        ("Are you sure you want to delete this file?", "Apakah anda yakin untuk menghapus file ini?"),
        ("Are you sure you want to delete this empty directory?", "Apakah anda yakin untuk menghapus folder ini?"),
        ("Are you sure you want to delete the file of this directory?", "Apakah anda yakin untuk menghapus file dan folder ini?"),
        ("Do this for all conflicts", "Lakukan untuk semua konflik"),
        ("This is irreversible!", "Ini tidak dapat diubah!"),
        ("Deleting", "Menghapus"),
        ("files", "file"),
        ("Waiting", "Menunggu"),
        ("Finished", "Selesai"),
        ("Speed", "Kecepatan"),
        ("Custom Image Quality", "Sesuaikan Kualitas Gambar"),
        ("Privacy mode", "Mode Privasi"),
        ("Block user input", "Blokir input pengguna"),
        ("Unblock user input", "Jangan blokir input pengguna"),
        ("Adjust Window", "Sesuaikan Jendela"),
        ("Original", "Asli"),
        ("Shrink", "Susutkan"),
        ("Stretch", "Regangkan"),
        ("Scrollbar", "Scrollbar"),
        ("ScrollAuto", "Scroll Otomatis"),
        ("Good image quality", "Kualitas Gambar Baik"),
        ("Balanced", "Seimbang"),
        ("Optimize reaction time", "Optimalkan waktu reaksi"),
        ("Custom", "Kustom"),
        ("Show remote cursor", "Tampilkan kursor remote"),
        ("Show quality monitor", "Tampilkan kualitas monitor"),
        ("Disable clipboard", "Matikan papan klip"),
        ("Lock after session end", "Kunci setelah sesi berakhir"),
        ("Insert", "Menyisipkan"),
        ("Insert Lock", "Masukkan Kunci"),
        ("Refresh", "Segarkan"),
        ("ID does not exist", "ID tidak ada"),
        ("Failed to connect to rendezvous server", "Gagal menghubungkan ke rendezvous server"),
        ("Please try later", "Silahkan coba lagi nanti"),
        ("Remote desktop is offline", "Remote desktop offline"),
        ("Key mismatch", "Ketidakcocokan kunci"),
        ("Timeout", "Waktu habis"),
        ("Failed to connect to relay server", "Gagal terkoneksi ke relay server"),
        ("Failed to connect via rendezvous server", "Gagal terkoneksi via rendezvous server"),
        ("Failed to connect via relay server", "Gagal terkoneksi via relay server"),
        ("Failed to make direct connection to remote desktop", "Gagal membuat koneksi langsung ke desktop jarak jauh"),
        ("Set Password", "Tetapkan kata sandi"),
        ("OS Password", "Kata Sandi OS"),
        ("install_tip", "Karena UAC, RustDesk tidak dapat bekerja dengan baik sebagai sisi remote dalam beberapa kasus. Untuk menghindari UAC, silakan klik tombol di bawah ini untuk menginstal RustDesk ke sistem."),
        ("Click to upgrade", "Klik untuk upgrade"),
        ("Click to download", "Klik untuk unduh"),
        ("Click to update", "Klik untuk memperbarui"),
        ("Configure", "Konfigurasi"),
        ("config_acc", "Untuk mengontrol Desktop Anda dari jarak jauh, Anda perlu memberikan izin \"Aksesibilitas\" RustDesk."),
        ("config_screen", "Untuk mengakses Desktop Anda dari jarak jauh, Anda perlu memberikan izin \"Perekaman Layar\" RustDesk."),
        ("Installing ...", "Menginstall"),
        ("Install", "Instal"),
        ("Installation", "Instalasi"),
        ("Installation Path", "Direktori Instalasi"),
        ("Create start menu shortcuts", "Buat pintasan start menu"),
        ("Create desktop icon", "Buat icon desktop"),
        ("agreement_tip", "Dengan memulai instalasi, Anda menerima perjanjian lisensi."),
        ("Accept and Install", "Terima dan Install"),
        ("End-user license agreement", "Perjanjian lisensi pengguna"),
        ("Generating ...", "Memproses..."),
        ("Your installation is lower version.", "Instalasi Anda adalah versi yang lebih rendah."),
        ("not_close_tcp_tip", "Jangan tutup jendela ini saat menggunakan tunnel"),
        ("Listening ...", "Menghubungkan..."),
        ("Remote Host", "Host Remote"),
        ("Remote Port", "Port Remote"),
        ("Action", "Aksi"),
        ("Add", "Tambah"),
        ("Local Port", "Port Lokal"),
        ("Local Address", "Alamat lokal"),
        ("Change Local Port", "Ubah Port Lokal"),
        ("setup_server_tip", "Untuk mendapatkan koneksi yang lebih baik, disarankan untuk menginstal di server anda sendiri"),
        ("Too short, at least 6 characters.", "Terlalu pendek, setidaknya 6 karekter."),
        ("The confirmation is not identical.", "Konfirmasi tidak identik."),
        ("Permissions", "Perizinan"),
        ("Accept", "Terima"),
        ("Dismiss", "Hentikan"),
        ("Disconnect", "Terputus"),
        ("Allow using keyboard and mouse", "Izinkan menggunakan keyboard dan mouse"),
        ("Allow using clipboard", "Izinkan menggunakan papan klip"),
        ("Allow hearing sound", "Izinkan mendengarkan suara"),
        ("Allow file copy and paste", "Izinkan salin dan tempel file"),
        ("Connected", "Terhubung"),
        ("Direct and encrypted connection", "Koneksi langsung dan terenkripsi"),
        ("Relayed and encrypted connection", "Koneksi relay dan terenkripsi"),
        ("Direct and unencrypted connection", "Koneksi langsung dan tanpa enkripsi"),
        ("Relayed and unencrypted connection", "Koneksi relay dan tanpa enkripsi"),
        ("Enter Remote ID", "Masukkan ID Remote"),
        ("Enter your password", "Masukkan kata sandi anda"),
        ("Logging in...", "Masuk..."),
        ("Enable RDP session sharing", "Aktifkan berbagi sesi RDP"),
        ("Auto Login", "Login Otomatis (Hanya berlaku jika Anda mengatur \"Kunci setelah sesi berakhir\")"),
        ("Enable Direct IP Access", "Aktifkan Akses IP Langsung"),
        ("Rename", "Ubah nama"),
        ("Space", "Spasi"),
        ("Create Desktop Shortcut", "Buat Pintasan Desktop"),
        ("Change Path", "Ubah Direktori"),
        ("Create Folder", "Buat Folder"),
        ("Please enter the folder name", "Silahkan masukkan nama folder"),
        ("Fix it", "Perbaiki"),
        ("Warning", "Peringatan"),
        ("Login screen using Wayland is not supported", "Layar masuk menggunakan Wayland tidak didukung"),
        ("Reboot required", "Diperlukan boot ulang"),
        ("Unsupported display server", "Server tampilan tidak didukung "),
        ("x11 expected", "Diperlukan x11"),
        ("Port", "Port"),
        ("Settings", "Pengaturan"),
        ("Username", "Nama pengguna"),
        ("Invalid port", "Kesalahan port"),
        ("Closed manually by the peer", "Ditutup secara manual oleh rekan"),
        ("Enable remote configuration modification", "Aktifkan modifikasi konfigurasi remotE"),
        ("Run without install", "Jalankan tanpa menginstal"),
        ("Connect via relay", "Sambungkan via relay"),
        ("Always connect via relay", "Selalu terhubung melalui relay"),
        ("whitelist_tip", "Hanya IP yang diizikan dapat mengakses"),
        ("Login", "Masuk"),
        ("Verify", "Verifikasi"),
        ("Remember me", "Ingatkan saya"),
        ("Trust this device", "Izinkan perangkat ini"),
        ("Verification code", "Kode verifikasi"),
        ("verification_tip", "Kode verifikasi sudah dikirim ke email yang terdaftar, masukkan kode verifikasi untuk melanjutkan."),
        ("Logout", "Keluar"),
        ("Tags", "Tag"),
        ("Search ID", "Cari ID"),
        ("whitelist_sep", "Dipisahkan dengan koma, titik koma, spasi, atau baris baru"),
        ("Add ID", "Tambah ID"),
        ("Add Tag", "Tambah Tag"),
        ("Unselect all tags", "Batalkan pilihan semua tag"),
        ("Network error", "Kesalahan Jaringan"),
        ("Username missed", "Nama pengguna tidak sesuai"),
        ("Password missed", "Kata sandi tidak sesuai"),
        ("Wrong credentials", "Nama pengguna atau kata sandi salah"),
        ("The verification code is incorrect or has expired", "Kode verifikasi salah atau sudah kadaluarsa"),
        ("Edit Tag", "Ubah Tag"),
        ("Forget Password", "Lupakan Kata Sandi"),
        ("Favorites", "Favorit"),
        ("Add to Favorites", "Tambah ke Favorit"),
        ("Remove from Favorites", "Hapus dari favorit"),
        ("Empty", "Kosong"),
        ("Invalid folder name", "Nama folder tidak valid"),
        ("Socks5 Proxy", "Proksi Socks5"),
        ("Hostname", "Hostname"),
        ("Discovered", "Telah ditemukan"),
        ("install_daemon_tip", "Untuk memulai saat boot, Anda perlu menginstal system service."),
        ("Remote ID", "ID Remote"),
        ("Paste", "Tempel"),
        ("Paste here?", "Tempel disini?"),
        ("Are you sure to close the connection?", "Apakah anda yakin akan menutup koneksi?"),
        ("Download new version", "Unduh versi baru"),
        ("Touch mode", "Mode Layar Sentuh"),
        ("Mouse mode", "Mode Mouse"),
        ("One-Finger Tap", "Ketuk Satu Jari"),
        ("Left Mouse", "Mouse Kiri"),
        ("One-Long Tap", "Ketuk Tahan"),
        ("Two-Finger Tap", "Ketuk Dua Jari"),
        ("Right Mouse", "Mouse Kanan"),
        ("One-Finger Move", "Gerakan Satu Jari"),
        ("Double Tap & Move", "Ketuk Dua Kali & Pindah"),
        ("Mouse Drag", "Geser Mouse"),
        ("Three-Finger vertically", "Tiga Jari secara vertikal"),
        ("Mouse Wheel", "Roda mouse"),
        ("Two-Finger Move", "Gerakan Dua Jari"),
        ("Canvas Move", "Gerakan Kanvas"),
        ("Pinch to Zoom", "Cubit untuk Memperbesar"),
        ("Canvas Zoom", "Perbesar Canvas"),
        ("Reset canvas", "Setel Ulang Canvas"),
        ("No permission of file transfer", "Tidak ada izin untuk mengirim file"),
        ("Note", "Catatan"),
        ("Connection", "Koneksi"),
        ("Share Screen", "Bagikan Layar"),
        ("Chat", "Obrolan"),
        ("Total", "Total"),
        ("items", "item"),
        ("Selected", "Dipilih"),
        ("Screen Capture", "Tangkapan Layar"),
        ("Input Control", "Kontrol input"),
        ("Audio Capture", "Rekam Suara"),
        ("File Connection", "Koneksi File"),
        ("Screen Connection", "Koneksi layar"),
        ("Do you accept?", "Apakah anda setuju?"),
        ("Open System Setting", "Buka Pengaturan Sistem"),
        ("How to get Android input permission?", "Bagaimana cara mendapatkan izin input dari Android?"),
        ("android_input_permission_tip1", "Agar perangkat jarak jauh dapat mengontrol perangkat Android Anda melalui mouse atau sentuhan, Anda harus mengizinkan RustDesk untuk menggunakan layanan \"Aksesibilitas\"."),
        ("android_input_permission_tip2", "Silakan buka halaman pengaturan sistem berikutnya, temukan dan masuk ke [Layanan Terinstal], aktifkan layanan [Input RustDesk]."),
        ("android_new_connection_tip", "Permintaan akses remote telah diterima"),
        ("android_service_will_start_tip", "Mengaktifkan \"Tangkapan Layar\" akan memulai secara otomatis, memungkinkan perangkat lain untuk meminta koneksi ke perangkat Anda."),
        ("android_stop_service_tip", "Menutup layanan secara otomatis akan menutup semua koneksi yang dibuat."),
        ("android_version_audio_tip", "Versi Android saat ini tidak mendukung pengambilan audio, harap tingkatkan ke Android 10 atau lebih tinggi."),
        ("android_start_service_tip", "Tap [Mulai Layanan] atau aktifkan izin [Tangkapan Layar] untuk memulai berbagi layar."),
        ("android_permission_may_not_change_tip", "Izin untuk koneksi yang sudah terhubung mungkin tidak dapat diubah secara instan hingga terhubung kembali"),
        ("Account", "Akun"),
        ("Overwrite", "Ganti"),
        ("This file exists, skip or overwrite this file?", "File ini sudah ada, lewati atau ganti file ini?"),
        ("Quit", "Keluar"),
        ("Help", "Bantuan"),
        ("Failed", "Gagal"),
        ("Succeeded", "Berhasil"),
        ("Someone turns on privacy mode, exit", "Seseorang mengaktifkan mode privasi, keluar"),
        ("Unsupported", "Tidak didukung"),
        ("Peer denied", "Rekan menolak"),
        ("Please install plugins", "Silakan instal plugin"),
        ("Peer exit", "Rekan keluar"),
        ("Failed to turn off", "Gagal mematikan"),
        ("Turned off", "Dimatikan"),
        ("In privacy mode", "Dalam mode privasi"),
        ("Out privacy mode", "Keluar dari mode privasi"),
        ("Language", "Bahasa"),
        ("Keep RustDesk background service", "Pertahankan RustDesk berjalan pada service background"),
        ("Ignore Battery Optimizations", "Abaikan Pengoptimalan Baterai"),
        ("android_open_battery_optimizations_tip", "Jika anda ingin menonaktifkan fitur ini, buka halam pengaturan, cari dan pilih [Baterai], Uncheck [Tidak dibatasi]"),
        ("Start on Boot", "Mulai saat dihidupkan"),
        ("Start the screen sharing service on boot, requires special permissions", "Mulai layanan berbagi layar saat sistem dinyalakan, memerlukan izin khusus."),
        ("Connection not allowed", "Koneksi tidak dizinkan"),
        ("Legacy mode", "Mode lawas"),
        ("Map mode", "Mode peta"),
        ("Translate mode", "Mode terjemahan"),
        ("Use permanent password", "Gunakan kata sandi permanaen"),
        ("Use both passwords", "Gunakan kedua kata sandi"),
        ("Set permanent password", "Setel kata sandi permanen"),
        ("Enable Remote Restart", "Aktifkan Restart Secara Remote"),
        ("Allow remote restart", "Ijinkan Restart Secara Remote"),
        ("Restart Remote Device", "Restart Perangkat Secara Remote"),
        ("Are you sure you want to restart", "Apakah Anda yakin ingin merestart"),
        ("Restarting Remote Device", "Merestart Perangkat Remote"),
        ("remote_restarting_tip", "Perangkat remote sedang merestart, harap tutup pesan ini dan sambungkan kembali dengan kata sandi permanen setelah beberapa saat."),
        ("Copied", "Disalin"),
        ("Exit Fullscreen", "Keluar dari Layar Penuh"),
        ("Fullscreen", "Layar penuh"),
        ("Mobile Actions", "Tindakan Seluler"),
        ("Select Monitor", "Pilih Monitor"),
        ("Control Actions", "Tindakan Kontrol"),
        ("Display Settings", "Pengaturan tampilan"),
        ("Ratio", "Rasio"),
        ("Image Quality", "Kualitas gambar"),
        ("Scroll Style", "Gaya Scroll"),
        ("Show Toolbar", "Tampilkan Toolbar"),
        ("Hide Toolbar", "Sembunyikan Toolbar"),
        ("Direct Connection", "Koneksi langsung"),
        ("Relay Connection", "Koneksi Relay"),
        ("Secure Connection", "Koneksi aman"),
        ("Insecure Connection", "Koneksi Tidak Aman"),
        ("Scale original", "Skala asli"),
        ("Scale adaptive", "Skala adaptif"),
        ("General", "Umum"),
        ("Security", "Keamanan"),
        ("Theme", "Tema"),
        ("Dark Theme", "Tema Gelap"),
        ("Light Theme", "Tema Terang"),
        ("Dark", "Gelap"),
        ("Light", "Terang"),
        ("Follow System", "Ikuti Sistem"),
        ("Enable hardware codec", "Aktifkan codec perangkat keras"),
        ("Unlock Security Settings", "Buka Keamanan Pengaturan"),
        ("Enable Audio", "Aktifkan Audio"),
        ("Unlock Network Settings", "Buka Keamanan Pengaturan Jaringan"),
        ("Server", "Server"),
        ("Direct IP Access", "Akses IP Langsung"),
        ("Proxy", "Proksi"),
        ("Apply", "Terapkan"),
        ("Disconnect all devices?", "Putuskan sambungan semua perangkat?"),
        ("Clear", "Bersihkan"),
        ("Audio Input Device", "Input Perangkat Audio"),
        ("Use IP Whitelisting", "Gunakan daftar IP yang diizinkan"),
        ("Network", "Jaringan"),
        ("Pin Toolbar", "Sematkan Toolbar"),
        ("Unpin Toolbar", "Batal sematkan Toolbar"),
        ("Recording", "Perekaman"),
        ("Directory", "Direktori"),
        ("Automatically record incoming sessions", "Secara otomatis merekam sesi masuk"),
        ("Change", "Ubah"),
        ("Start session recording", "Mulai sesi perekaman"),
        ("Stop session recording", "Hentikan sesi perekaman"),
        ("Enable Recording Session", "Aktifkan Sesi Perekaman"),
        ("Allow recording session", "Izinkan sesi perekaman"),
        ("Enable LAN Discovery", "Aktifkan Pencarian Jaringan Lokal (LAN)"),
        ("Deny LAN Discovery", "Tolak Pencarian Jaringan Lokal (LAN)"),
        ("Write a message", "Tulis pesan"),
        ("Prompt", ""),
        ("Please wait for confirmation of UAC...", "Harap tunggu konfirmasi UAC"),
        ("elevated_foreground_window_tip", "Jendela remote desktop ini memerlukan hak akses khusus, jadi anda tidak bisa menggunakan mouse dan keyboard untuk sementara. Anda bisa meminta pihak pengguna yang diremote untuk menyembunyikan jendela ini atau klik tombol elevasi di jendela pengaturan koneksi. Untuk menghindari masalah ini, direkomendasikan untuk menginstall aplikasi secara permanen"),
        ("Disconnected", "Terputus"),
        ("Other", "Lainnya"),
        ("Confirm before closing multiple tabs", "Konfirmasi sebelum menutup banyak tab"),
        ("Keyboard Settings", "Pengaturan Papan Ketik"),
        ("Full Access", "Akses penuh"),
        ("Screen Share", "Berbagi Layar"),
        ("Wayland requires Ubuntu 21.04 or higher version.", "Wayland membutuhkan Ubuntu 21.04 atau versi yang lebih tinggi."),
        ("Wayland requires higher version of linux distro. Please try X11 desktop or change your OS.", "Wayland membutuhkan versi distro linux yang lebih tinggi. Silakan coba desktop X11 atau ubah OS Anda."),
        ("JumpLink", "Tautan Cepat"),
        ("Please Select the screen to be shared(Operate on the peer side).", "Silakan Pilih layar yang akan dibagikan kepada rekan anda."),
        ("Show RustDesk", "Tampilkan RustDesk"),
        ("This PC", "PC ini"),
        ("or", "atau"),
        ("Continue with", "Lanjutkan dengan"),
        ("Elevate", "Elevasi"),
        ("Zoom cursor", "Perbersar Kursor"),
        ("Accept sessions via password", "Izinkan sesi dengan kata sandi"),
        ("Accept sessions via click", "Izinkan sesi dengan klik"),
        ("Accept sessions via both", "Izinkan sesi dengan keduanya"),
        ("Please wait for the remote side to accept your session request...", "Harap tunggu pihak pengguna remote untuk menerima permintaan sesi..."),
        ("One-time Password", "Kata sandi sekali pakai"),
        ("Use one-time password", "Gunakan kata sandi sekali pakai"),
        ("One-time password length", "Panjang kata sandi sekali pakai"),
        ("Request access to your device", "Permintaan akses ke perangkat ini"),
        ("Hide connection management window", "Sembunyikan jendela pengaturan koneksi"),
        ("hide_cm_tip", "Izinkan untuk menyembunyikan hanya jika menerima sesi melalui kata sandi dan menggunakan kata sandi permanen"),
        ("wayland_experiment_tip", "Dukungan Wayland masih dalam tahap percobaan, harap gunakan X11 jika Anda memerlukan akses tanpa pengawasan"),
        ("Right click to select tabs", "Klik kanan untuk memilih tab"),
        ("Skipped", "Dilewati"),
        ("Add to Address Book", "Tambahkan ke Buku Alamat"),
        ("Group", "Grup"),
        ("Search", "Pencarian"),
        ("Closed manually by web console", "Ditutup secara manual dari konsol web."),
        ("Local keyboard type", "Tipe papan ketik"),
        ("Select local keyboard type", "Pilih tipe papan ketik"),
        ("software_render_tip", "Jika anda menggunakan kartu grafis Nvidia pada sistem linux dan jendela windows ditutup secara instan setelah terhung, silahkan ubah ke driver open-source Nouveau, dibutukan untuk merestart aplikasi"),
        ("Always use software rendering", "Selalu gunakan software rendering"),
        ("config_input", "Untuk menggunakan input keyboard remote, anda perlu memberikan izin \"Pemantauan Input\" pada RustDesk"),
        ("config_microphone", "Untuk berbicara secara remote, anda perlu memberikan izin \"Rekam Audio\" pada RustDesk"),
        ("request_elevation_tip", "Anda juga bisa meminta izin elevasi jika ada pihak pengguna remote"),
        ("Wait", "Tunggu"),
        ("Elevation Error", "Kesalahan Elevasi"),
        ("Ask the remote user for authentication", "Minta pihak pengguna remote untuk otentikasi"),
        ("Choose this if the remote account is administrator", "Pilih ini jika akun adalah \"administrator\""),
        ("Transmit the username and password of administrator", "Transmisikan nama pengguna dan kata sandi administrator"),
        ("still_click_uac_tip", "Masih memerlukan persetujuan pihak pengguna remote untuk mengklik OK pada jendela UAC RustDesk yang sedang berjalan"),
        ("Request Elevation", "Permintaan Elevasi"),
        ("wait_accept_uac_tip", "Harap tunggu pihak pengguna remote menerima jendela UAC."),
        ("Elevate successfully", "Elevasi berhasil"),
        ("uppercase", "Huruf besar"),
        ("lowercase", "Huruf kecil"),
        ("digit", "angka"),
        ("special character", "Karakter spesial"),
        ("length>=8", "panjang>=8"),
        ("Weak", "Lemah"),
        ("Medium", "Sedang"),
        ("Strong", "Kuat"),
        ("Switch Sides", "Ganti Posisi"),
        ("Please confirm if you want to share your desktop?", "Harap konfirmasi apakah Anda ingin berbagi layar?"),
        ("Display", "Tampilan"),
        ("Default View Style", "Gaya Tampilan Default"),
        ("Default Scroll Style", "Gaya Scroll Default"),
        ("Default Image Quality", "Kualitas Gambar Default"),
        ("Default Codec", "Codec default"),
        ("Bitrate", "Bitrate"),
        ("FPS", "FPS"),
        ("Auto", "Otomatis"),
        ("Other Default Options", "Opsi Default Lainnya"),
        ("Voice call", "Panggilan suara"),
        ("Text chat", "Obrolan Teks"),
        ("Stop voice call", "Hentikan panggilan suara"),
        ("relay_hint_tip", "Tidak memungkinkan untuk terhubung secara langsung; anda bisa mencoba terhubung via relay. Selain itu, jika ingin menggunakan relay pada percobaan pertama, silahkan tambah akhiran \"/r\" pada ID atau pilih \"Selalu terhubung via relay\" di pilihan sesi terbaru."),
        ("Reconnect", "Menyambungkan ulang"),
        ("Codec", "Codec"),
        ("Resolution", "Resolusi"),
        ("No transfers in progress", "Tidak ada transfer data yang sedang berlangsung"),
        ("Set one-time password length", "Atur panjang kata sandi sekali pakai"),
        ("install_cert_tip", "Install sertifikat RustDesk"),
        ("confirm_install_cert_tip", "Ini adalah sertifikat pengujian RustDesk, yang dapat dipercaya. Sertifikat ini akan digunakan untuk menginstal driver RustDesk saat diperlukan"),
        ("RDP Settings", "Pengaturan RDP"),
        ("Sort by", "Urutkan berdasarkan"),
        ("New Connection", "Koneksi baru"),
        ("Restore", "Mengembalikan"),
        ("Minimize", "Meminimalkan"),
        ("Maximize", "Memaksimalkan"),
        ("Your Device", "Perangkat anda"),
        ("empty_recent_tip", "Tidak ada sesi terbaru!"),
        ("empty_favorite_tip", "Belum ada rekan favorit?\nTemukan seseorang untuk terhubung dan tambahkan ke favorit!"),
        ("empty_lan_tip", "Sepertinya kami belum memiliki rekan"),
        ("empty_address_book_tip", "Tampaknya saat ini tidak ada rekan yang terdaftar dalam buku alamat Anda"),
        ("eg: admin", "contoh: admin"),
        ("Empty Username", "Nama pengguna kosong"),
        ("Empty Password", "Kata sandi kosong"),
        ("Me", "Saya"),
        ("identical_file_tip", "Data ini identik dengan milik rekan"),
        ("show_monitors_tip", "Tampilkan monitor di toolbar"),
        ("View Mode", "Mode Tampilan"),
        ("login_linux_tip", "Anda harus masuk ke akun remote linux untuk mengaktifkan sesi X desktop"),
        ("verify_rustdesk_password_tip", "Verifikasi Kata Sandi RustDesk"),
        ("remember_account_tip", "Ingat akun ini"),
        ("os_account_desk_tip", "Akun ini digunakan untuk masuk ke sistem operasi remote dan mengaktifkan sesi desktop dalam mode tanpa tampilan (headless)"),
        ("OS Account", "Akun OS"),
        ("another_user_login_title_tip", "Akun ini sedang digunakan"),
        ("another_user_login_text_tip", "Putuskan koneksi diperangkat lain"),
        ("xorg_not_found_title_tip", "Xorg tidak ditemukan"),
        ("xorg_not_found_text_tip", "Silahkan install Xorg"),
        ("no_desktop_title_tip", "Desktop tidak tersedia"),
        ("no_desktop_text_tip", "Silahkan install GNOME Desktop"),
        ("No need to elevate", "Tidak perlu elevasi"),
        ("System Sound", "Suara Sistem"),
        ("Default", "Default"),
        ("New RDP", "RDP Baru"),
        ("Fingerprint", ""),
        ("Copy Fingerprint", ""),
        ("no fingerprints", ""),
        ("Select a peer", "Pilih rekan"),
        ("Select peers", "Pilih rekan-rekan"),
        ("Plugins", "Plugin"),
        ("Uninstall", "Hapus instalasi"),
        ("Update", "Perbarui"),
        ("Enable", "Aktifkan"),
        ("Disable", "Nonaktifkan"),
        ("Options", "Opsi"),
        ("resolution_original_tip", "Resolusi original"),
        ("resolution_fit_local_tip", "Sesuaikan resolusi lokal"),
        ("resolution_custom_tip", "Resolusi kustom"),
        ("Collapse toolbar", ""),
        ("Accept and Elevate", "Terima dan Elevasi"),
        ("accept_and_elevate_btn_tooltip", "Terima koneksi dan elevasi izin UAC"),
        ("clipboard_wait_response_timeout_tip", "Batas waktu habis saat menunggu respons salinan"),
        ("Incoming connection", "Koneksi akan masuk"),
        ("Outgoing connection", "Koneksi akan keluar"),
        ("Exit", "Keluar"),
        ("Open", "Buka"),
        ("logout_tip", "Apakah Anda yakin ingin keluar?"),
        ("Service", "Service"),
        ("Start", "Jalankan"),
        ("Stop", "Hentikan"),
        ("exceed_max_devices", "Anda telah mencapai jumlah maksimal perangkat yang dikelola"),
        ("Sync with recent sessions", "Sinkronkan dengan sesi terbaru"),
        ("Sort tags", "Urutkan tag"),
        ("Open connection in new tab", "Buka koneksi di tab baru"),
        ("Move tab to new window", "Pindahkan tab ke jendela baru"),
        ("Can not be empty", "Tidak boleh kosong"),
        ("Already exists", "Sudah ada"),
        ("Change Password", "Ganti kata sandi"),
        ("Refresh Password", "Perbarui Kata Sandi"),
        ("ID", "ID"),
        ("Grid View", "Tampilan Kotak"),
        ("List View", "Tampilan Daftar"),
        ("Select", "Pilih"),
        ("Toggle Tags", "Toggle Tag"),
        ("pull_ab_failed_tip", "Gagal memuat ulang buku alamat"),
        ("push_ab_failed_tip", "Gagal menyinkronkan buku alamat ke server"),
        ("synced_peer_readded_tip", "Perangkat yang terdaftar dalam sesi-sesi terbaru akan di-sinkronkan kembali ke buku alamat."),
        ("Change Color", "Ganti warna"),
        ("Primary Color", "Warna utama"),
        ("HSV Color", "Warna HSV"),
        ("Installation Successful!", "Instalasi berhasil!"),
        ("Installation failed!", "Instalasi gagal!"),
        ("Reverse mouse wheel", "Balikkan arah scroll mouse!"),
        ("{} sessions", "sesi {}"),
        ("scam_title", "Kemungkinan Anda Sedang DITIPU!"),
        ("scam_text1", "Jika Anda sedang berbicara di telepon dengan seseorang yang TIDAK dikenal dan mereka meminta anda untuk menggunakan RustDesk, jangan lanjutkan dan segera tutup panggilan."),
        ("scam_text2", "Kemungkinan besar mereka adalah komplotan penipu yang berusaha mencuri uang atau informasi pribadi anda."),
        ("Don't show again", "Jangan tampilkan lagi"),
        ("I Agree", "Saya setuju"),
        ("Decline", "Tolak"),
        ("Timeout in minutes", "Batasan Waktu dalam Menit"),
        ("auto_disconnect_option_tip", "Secara otomatis akan menutup sesi ketika tidak ada aktivitas"),
        ("Connection failed due to inactivity", "Secara otomatis akan terputus ketik tidak ada aktivitas."),
        ("Check for software update on startup", "Periksa pembaruan aplikasi saat sistem dinyalakan."),
        ("upgrade_rustdesk_server_pro_to_{}_tip", "Silahkan perbarui RustDesk Server Pro ke versi {} atau yang lebih baru!"),
        ("pull_group_failed_tip", "Gagal memperbarui grup"),
<<<<<<< HEAD
        ("Filter by intersection", "Filter berdasarkan interseksi"),
        ("Remove wallpaper during incoming sessions", "Hilangkan latar dinding ketika ada sesi yang masuk"),
        ("Test", "Tes"),
=======
        ("Filter by intersection", ""),
        ("Remove wallpaper during incoming sessions", ""),
        ("Test", ""),
        ("switch_display_elevated_connections_tip", ""),
        ("display_is_plugged_out_msg", ""),
        ("No displays", ""),
        ("elevated_switch_display_msg", ""),
        ("Open in new window", ""),
        ("Show displays as individual windows", ""),
>>>>>>> 20325e87
    ].iter().cloned().collect();
}<|MERGE_RESOLUTION|>--- conflicted
+++ resolved
@@ -555,20 +555,14 @@
         ("Check for software update on startup", "Periksa pembaruan aplikasi saat sistem dinyalakan."),
         ("upgrade_rustdesk_server_pro_to_{}_tip", "Silahkan perbarui RustDesk Server Pro ke versi {} atau yang lebih baru!"),
         ("pull_group_failed_tip", "Gagal memperbarui grup"),
-<<<<<<< HEAD
         ("Filter by intersection", "Filter berdasarkan interseksi"),
         ("Remove wallpaper during incoming sessions", "Hilangkan latar dinding ketika ada sesi yang masuk"),
         ("Test", "Tes"),
-=======
-        ("Filter by intersection", ""),
-        ("Remove wallpaper during incoming sessions", ""),
-        ("Test", ""),
         ("switch_display_elevated_connections_tip", ""),
         ("display_is_plugged_out_msg", ""),
         ("No displays", ""),
         ("elevated_switch_display_msg", ""),
         ("Open in new window", ""),
         ("Show displays as individual windows", ""),
->>>>>>> 20325e87
     ].iter().cloned().collect();
 }
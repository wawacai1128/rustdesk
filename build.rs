--- conflicted
+++ resolved
@@ -98,21 +98,13 @@
     hbb_common::gen_version();
     install_oboe();
     // there is problem with cfg(target_os) in build.rs, so use our workaround
-<<<<<<< HEAD
     // let target_os = std::env::var("CARGO_CFG_TARGET_OS").unwrap();
     // if target_os == "android" || target_os == "ios" {
     gen_flutter_rust_bridge();
     //     return;
     // }
-=======
-    let target_os = std::env::var("CARGO_CFG_TARGET_OS").unwrap();
-    if target_os == "android" || target_os == "ios" {
-        gen_flutter_rust_bridge();
-        return;
-    }
     #[cfg(all(windows, feature = "with_rc"))]
     build_rc_source();
->>>>>>> 8d0b49d3
     #[cfg(all(windows, feature = "inline"))]
     build_manifest();
     #[cfg(windows)]

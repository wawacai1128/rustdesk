import 'dart:async';
import 'dart:convert';
import 'dart:io';
import 'dart:math';
import 'dart:typed_data';
import 'dart:ui' as ui;

import 'package:flutter/material.dart';
import 'package:flutter/services.dart';
import 'package:flutter_hbb/generated_bridge.dart';
import 'package:flutter_hbb/models/ab_model.dart';
import 'package:flutter_hbb/models/chat_model.dart';
import 'package:flutter_hbb/models/file_model.dart';
import 'package:flutter_hbb/models/server_model.dart';
import 'package:flutter_hbb/models/user_model.dart';
import 'package:flutter_smart_dialog/flutter_smart_dialog.dart';
import 'package:shared_preferences/shared_preferences.dart';
import 'package:tuple/tuple.dart';

import '../common.dart';
import '../mobile/widgets/dialog.dart';
import '../mobile/widgets/overlay.dart';
import 'native_model.dart' if (dart.library.html) 'web_model.dart';
import 'peer_model.dart';

typedef HandleMsgBox = void Function(Map<String, dynamic> evt, String id);
bool _waitForImage = false;

class FfiModel with ChangeNotifier {
  PeerInfo _pi = PeerInfo();
  Display _display = Display();
  PlatformFFI _platformFFI = PlatformFFI();

  var _inputBlocked = false;
  final _permissions = Map<String, bool>();
  bool? _secure;
  bool? _direct;
  bool _touchMode = false;
  Timer? _timer;
  var _reconnects = 1;
  WeakReference<FFI> parent;

  Map<String, bool> get permissions => _permissions;

  Display get display => _display;

  PlatformFFI get platformFFI => _platformFFI;

  set platformFFI(PlatformFFI value) {
    _platformFFI = value;
  }

  bool? get secure => _secure;

  bool? get direct => _direct;

  PeerInfo get pi => _pi;

  bool get inputBlocked => _inputBlocked;

  bool get touchMode => _touchMode;

  bool get isPeerAndroid => _pi.platform == "Android";

  set inputBlocked(v) {
    _inputBlocked = v;
  }

  FfiModel(this.parent) {
    Translator.call = translate;
    clear();
  }

  Future<void> init() async {
    await _platformFFI.init();
  }

  void toggleTouchMode() {
    if (!isPeerAndroid) {
      _touchMode = !_touchMode;
      notifyListeners();
    }
  }

  void updatePermission(Map<String, dynamic> evt) {
    evt.forEach((k, v) {
      if (k == 'name') return;
      _permissions[k] = v == 'true';
    });
    print('$_permissions');
    notifyListeners();
  }

  void updateUser() {
    notifyListeners();
  }

  bool keyboard() => _permissions['keyboard'] != false;

  void clear() {
    _pi = PeerInfo();
    _display = Display();
    _waitForImage = false;
    _secure = null;
    _direct = null;
    _inputBlocked = false;
    _timer?.cancel();
    _timer = null;
    clearPermissions();
  }

  void setConnectionType(bool secure, bool direct) {
    _secure = secure;
    _direct = direct;
  }

  Image? getConnectionImage() {
    String? icon;
    if (secure == true && direct == true) {
      icon = 'secure';
    } else if (secure == false && direct == true) {
      icon = 'insecure';
    } else if (secure == false && direct == false) {
      icon = 'insecure_relay';
    } else if (secure == true && direct == false) {
      icon = 'secure_relay';
    }
    return icon == null
        ? null
        : Image.asset('assets/$icon.png', width: 48, height: 48);
  }

  void clearPermissions() {
    _inputBlocked = false;
    _permissions.clear();
  }

  void Function(Map<String, dynamic>) startEventListener(String peerId) {
    return (evt) {
      var name = evt['name'];
      if (name == 'msgbox') {
        handleMsgBox(evt, peerId);
      } else if (name == 'peer_info') {
        handlePeerInfo(evt, peerId);
      } else if (name == 'connection_ready') {
        setConnectionType(evt['secure'] == 'true', evt['direct'] == 'true');
      } else if (name == 'switch_display') {
        handleSwitchDisplay(evt);
      } else if (name == 'cursor_data') {
        parent.target?.cursorModel.updateCursorData(evt);
      } else if (name == 'cursor_id') {
        parent.target?.cursorModel.updateCursorId(evt);
      } else if (name == 'cursor_position') {
        parent.target?.cursorModel.updateCursorPosition(evt);
      } else if (name == 'clipboard') {
        Clipboard.setData(ClipboardData(text: evt['content']));
      } else if (name == 'permission') {
        parent.target?.ffiModel.updatePermission(evt);
      } else if (name == 'chat_client_mode') {
        parent.target?.chatModel
            .receive(ChatModel.clientModeID, evt['text'] ?? "");
      } else if (name == 'chat_server_mode') {
        parent.target?.chatModel
            .receive(int.parse(evt['id'] as String), evt['text'] ?? "");
      } else if (name == 'file_dir') {
        parent.target?.fileModel.receiveFileDir(evt);
      } else if (name == 'job_progress') {
        parent.target?.fileModel.tryUpdateJobProgress(evt);
      } else if (name == 'job_done') {
        parent.target?.fileModel.jobDone(evt);
      } else if (name == 'job_error') {
        parent.target?.fileModel.jobError(evt);
      } else if (name == 'override_file_confirm') {
        parent.target?.fileModel.overrideFileConfirm(evt);
      } else if (name == 'load_last_job') {
        parent.target?.fileModel.loadLastJob(evt);
      } else if (name == 'update_folder_files') {
        parent.target?.fileModel.updateFolderFiles(evt);
      } else if (name == 'try_start_without_auth') {
        parent.target?.serverModel.loginRequest(evt);
      } else if (name == 'on_client_authorized') {
        parent.target?.serverModel.onClientAuthorized(evt);
      } else if (name == 'on_client_remove') {
        parent.target?.serverModel.onClientRemove(evt);
      }
    };
  }

  /// Bind the event listener to receive events from the Rust core.
  void updateEventListener(String peerId) {
    final void Function(Map<String, dynamic>) cb = (evt) {
      var name = evt['name'];
      if (name == 'msgbox') {
        handleMsgBox(evt, peerId);
      } else if (name == 'peer_info') {
        handlePeerInfo(evt, peerId);
      } else if (name == 'connection_ready') {
        parent.target?.ffiModel.setConnectionType(
            evt['secure'] == 'true', evt['direct'] == 'true');
      } else if (name == 'switch_display') {
        handleSwitchDisplay(evt);
      } else if (name == 'cursor_data') {
        parent.target?.cursorModel.updateCursorData(evt);
      } else if (name == 'cursor_id') {
        parent.target?.cursorModel.updateCursorId(evt);
      } else if (name == 'cursor_position') {
        parent.target?.cursorModel.updateCursorPosition(evt);
      } else if (name == 'clipboard') {
        Clipboard.setData(ClipboardData(text: evt['content']));
      } else if (name == 'permission') {
        parent.target?.ffiModel.updatePermission(evt);
      } else if (name == 'chat_client_mode') {
        parent.target?.chatModel
            .receive(ChatModel.clientModeID, evt['text'] ?? "");
      } else if (name == 'chat_server_mode') {
        parent.target?.chatModel
            .receive(int.parse(evt['id'] as String), evt['text'] ?? "");
      } else if (name == 'file_dir') {
        parent.target?.fileModel.receiveFileDir(evt);
      } else if (name == 'job_progress') {
        parent.target?.fileModel.tryUpdateJobProgress(evt);
      } else if (name == 'job_done') {
        parent.target?.fileModel.jobDone(evt);
      } else if (name == 'job_error') {
        parent.target?.fileModel.jobError(evt);
      } else if (name == 'override_file_confirm') {
        parent.target?.fileModel.overrideFileConfirm(evt);
      } else if (name == 'load_last_job') {
        parent.target?.fileModel.loadLastJob(evt);
      } else if (name == 'update_folder_files') {
        parent.target?.fileModel.updateFolderFiles(evt);
      } else if (name == 'try_start_without_auth') {
        parent.target?.serverModel.loginRequest(evt);
      } else if (name == 'on_client_authorized') {
        parent.target?.serverModel.onClientAuthorized(evt);
      } else if (name == 'on_client_remove') {
        parent.target?.serverModel.onClientRemove(evt);
      }
    };
    platformFFI.setEventCallback(cb);
  }

  void handleSwitchDisplay(Map<String, dynamic> evt) {
    final oldOrientation = _display.width > _display.height;
    var old = _pi.currentDisplay;
    _pi.currentDisplay = int.parse(evt['display']);
    _display.x = double.parse(evt['x']);
    _display.y = double.parse(evt['y']);
    _display.width = int.parse(evt['width']);
    _display.height = int.parse(evt['height']);
    if (old != _pi.currentDisplay)
      parent.target?.cursorModel.updateDisplayOrigin(_display.x, _display.y);

    // remote is mobile, and orientation changed
    if ((_display.width > _display.height) != oldOrientation) {
      gFFI.canvasModel.updateViewStyle();
    }
    notifyListeners();
  }

  /// Handle the message box event based on [evt] and [id].
  void handleMsgBox(Map<String, dynamic> evt, String id) {
    var type = evt['type'];
    var title = evt['title'];
    var text = evt['text'];
    if (type == 're-input-password') {
      wrongPasswordDialog(id);
    } else if (type == 'input-password') {
      enterPasswordDialog(id);
    } else {
      var hasRetry = evt['hasRetry'] == 'true';
      showMsgBox(id, type, title, text, hasRetry);
    }
  }

  /// Show a message box with [type], [title] and [text].
  void showMsgBox(
      String id, String type, String title, String text, bool hasRetry) {
    msgBox(type, title, text);
    _timer?.cancel();
    if (hasRetry) {
      _timer = Timer(Duration(seconds: _reconnects), () {
        parent.target?.bind.sessionReconnect(id: id);
        clearPermissions();
        showLoading(translate('Connecting...'));
      });
      _reconnects *= 2;
    } else {
      _reconnects = 1;
    }
  }

  /// Handle the peer info event based on [evt].
  void handlePeerInfo(Map<String, dynamic> evt, String peerId) async {
    SmartDialog.dismiss();
    _pi.version = evt['version'];
    _pi.username = evt['username'];
    _pi.hostname = evt['hostname'];
    _pi.platform = evt['platform'];
    _pi.sasEnabled = evt['sas_enabled'] == "true";
    _pi.currentDisplay = int.parse(evt['current_display']);

    if (isPeerAndroid) {
      _touchMode = true;
      if (parent.target?.ffiModel.permissions['keyboard'] != false) {
        Timer(Duration(milliseconds: 100), showMobileActionsOverlay);
      }
    } else {
      _touchMode = await parent.target?.bind
              .getSessionOption(id: peerId, arg: "touch-mode") !=
          '';
    }

    if (evt['is_file_transfer'] == "true") {
      parent.target?.fileModel.onReady();
    } else {
      _pi.displays = [];
      List<dynamic> displays = json.decode(evt['displays']);
      for (int i = 0; i < displays.length; ++i) {
        Map<String, dynamic> d0 = displays[i];
        var d = Display();
        d.x = d0['x'].toDouble();
        d.y = d0['y'].toDouble();
        d.width = d0['width'];
        d.height = d0['height'];
        _pi.displays.add(d);
      }
      if (_pi.currentDisplay < _pi.displays.length) {
        _display = _pi.displays[_pi.currentDisplay];
      }
      if (displays.length > 0) {
        showLoading(translate('Connected, waiting for image...'));
        _waitForImage = true;
        _reconnects = 1;
      }
    }
    notifyListeners();
  }
}

class ImageModel with ChangeNotifier {
  ui.Image? _image;

  ui.Image? get image => _image;

  String _id = "";

  WeakReference<FFI> parent;

  ImageModel(this.parent);

  void onRgba(Uint8List rgba) {
    if (_waitForImage) {
      _waitForImage = false;
      SmartDialog.dismiss();
    }
    final pid = parent.target?.id;
    ui.decodeImageFromPixels(
        rgba,
        parent.target?.ffiModel.display.width ?? 0,
        parent.target?.ffiModel.display.height ?? 0,
        isWeb ? ui.PixelFormat.rgba8888 : ui.PixelFormat.bgra8888, (image) {
      if (parent.target?.id != pid) return;
      try {
        // my throw exception, because the listener maybe already dispose
        update(image);
      } catch (e) {
        print('update image: $e');
      }
    });
  }

  void update(ui.Image? image) {
    if (_image == null && image != null) {
      if (isWebDesktop) {
        parent.target?.canvasModel.updateViewStyle();
      } else {
        final size = MediaQueryData.fromWindow(ui.window).size;
        final xscale = size.width / image.width;
        final yscale = size.height / image.height;
        parent.target?.canvasModel.scale = max(xscale, yscale);
      }
      if (parent.target != null) {
        initializeCursorAndCanvas(parent.target!);
      }
      Future.delayed(Duration(milliseconds: 1), () {
        if (parent.target?.ffiModel.isPeerAndroid ?? false) {
          parent.target?.bind
              .sessionPeerOption(id: _id, name: "view-style", value: "shrink");
          parent.target?.canvasModel.updateViewStyle();
        }
      });
    }
    _image = image;
    if (image != null) notifyListeners();
  }

  double get maxScale {
    if (_image == null) return 1.5;
    final size = MediaQueryData.fromWindow(ui.window).size;
    final xscale = size.width / _image!.width;
    final yscale = size.height / _image!.height;
    return max(1.5, max(xscale, yscale));
  }

  double get minScale {
    if (_image == null) return 1.5;
    final size = MediaQueryData.fromWindow(ui.window).size;
    final xscale = size.width / _image!.width;
    final yscale = size.height / _image!.height;
    return min(xscale, yscale) / 1.5;
  }
}

class CanvasModel with ChangeNotifier {
  double _x = 0;
  double _y = 0;
  double _scale = 1.0;
  String id = ""; // TODO multi canvas model

  WeakReference<FFI> parent;

  CanvasModel(this.parent);

  double get x => _x;

  double get y => _y;

  double get scale => _scale;

  void updateViewStyle() async {
    final s =
        await parent.target?.bind.getSessionOption(id: id, arg: 'view-style');
    if (s == null) {
      return;
    }
    final size = MediaQueryData.fromWindow(ui.window).size;
    final s1 = size.width / (parent.target?.ffiModel.display.width ?? 720);
    final s2 = size.height / (parent.target?.ffiModel.display.height ?? 1280);
    // Closure to perform shrink operation.
    final shrinkOp = () {
      final s = s1 < s2 ? s1 : s2;
      if (s < 1) {
        _scale = s;
      }
    };
    // Closure to perform stretch operation.
    final stretchOp = () {
      final s = s1 > s2 ? s1 : s2;
      if (s > 1) {
        _scale = s;
      }
    };
    // Closure to perform default operation(set the scale to 1.0).
    final defaultOp = () {
      _scale = 1.0;
    };
    if (s == 'shrink') {
      shrinkOp();
    } else if (s == 'stretch') {
      stretchOp();
    } else {
      // On desktop, shrink is the default behavior.
      if (isDesktop) {
        shrinkOp();
      } else {
        defaultOp();
      }
    }
    _x = (size.width - getDisplayWidth() * _scale) / 2;
    _y = (size.height - getDisplayHeight() * _scale) / 2;
    notifyListeners();
  }

  void update(double x, double y, double scale) {
    _x = x;
    _y = y;
    _scale = scale;
    notifyListeners();
  }

  int getDisplayWidth() {
    return parent.target?.ffiModel.display.width ?? 1080;
  }

  int getDisplayHeight() {
    return parent.target?.ffiModel.display.height ?? 720;
  }

  void moveDesktopMouse(double x, double y) {
    // On mobile platforms, move the canvas with the cursor.
    if (!isDesktop) {
      final size = MediaQueryData.fromWindow(ui.window).size;
      final dw = getDisplayWidth() * _scale;
      final dh = getDisplayHeight() * _scale;
      var dxOffset = 0;
      var dyOffset = 0;
      if (dw > size.width) {
        dxOffset = (x - dw * (x / size.width) - _x).toInt();
      }
      if (dh > size.height) {
        dyOffset = (y - dh * (y / size.height) - _y).toInt();
      }
      _x += dxOffset;
      _y += dyOffset;
      if (dxOffset != 0 || dyOffset != 0) {
        notifyListeners();
      }
    }
    parent.target?.cursorModel.moveLocal(x, y);
  }

  set scale(v) {
    _scale = v;
    notifyListeners();
  }

  void panX(double dx) {
    _x += dx;
    notifyListeners();
  }

  void resetOffset() {
    if (isWebDesktop) {
      updateViewStyle();
    } else {
      _x = 0;
      _y = 0;
    }
    notifyListeners();
  }

  void panY(double dy) {
    _y += dy;
    notifyListeners();
  }

  void updateScale(double v) {
    if (parent.target?.imageModel.image == null) return;
    final offset = parent.target?.cursorModel.offset ?? Offset(0, 0);
    var r = parent.target?.cursorModel.getVisibleRect() ?? Rect.zero;
    final px0 = (offset.dx - r.left) * _scale;
    final py0 = (offset.dy - r.top) * _scale;
    _scale *= v;
    final maxs = parent.target?.imageModel.maxScale ?? 1;
    final mins = parent.target?.imageModel.minScale ?? 1;
    if (_scale > maxs) _scale = maxs;
    if (_scale < mins) _scale = mins;
    r = parent.target?.cursorModel.getVisibleRect() ?? Rect.zero;
    final px1 = (offset.dx - r.left) * _scale;
    final py1 = (offset.dy - r.top) * _scale;
    _x -= px1 - px0;
    _y -= py1 - py0;
    notifyListeners();
  }

  void clear([bool notify = false]) {
    _x = 0;
    _y = 0;
    _scale = 1.0;
    if (notify) notifyListeners();
  }
}

class CursorModel with ChangeNotifier {
  ui.Image? _image;
  final _images = Map<int, Tuple3<ui.Image, double, double>>();
  double _x = -10000;
  double _y = -10000;
  double _hotx = 0;
  double _hoty = 0;
  double _displayOriginX = 0;
  double _displayOriginY = 0;
  String id = ""; // TODO multi cursor model
  WeakReference<FFI> parent;

  ui.Image? get image => _image;

  double get x => _x - _displayOriginX;

  double get y => _y - _displayOriginY;

  Offset get offset => Offset(_x, _y);

  double get hotx => _hotx;

  double get hoty => _hoty;

  CursorModel(this.parent);

  // remote physical display coordinate
  Rect getVisibleRect() {
    final size = MediaQueryData.fromWindow(ui.window).size;
    final xoffset = parent.target?.canvasModel.x ?? 0;
    final yoffset = parent.target?.canvasModel.y ?? 0;
    final scale = parent.target?.canvasModel.scale ?? 1;
    final x0 = _displayOriginX - xoffset / scale;
    final y0 = _displayOriginY - yoffset / scale;
    return Rect.fromLTWH(x0, y0, size.width / scale, size.height / scale);
  }

  double adjustForKeyboard() {
    final m = MediaQueryData.fromWindow(ui.window);
    var keyboardHeight = m.viewInsets.bottom;
    final size = m.size;
    if (keyboardHeight < 100) return 0;
    final s = parent.target?.canvasModel.scale ?? 1.0;
    final thresh = (size.height - keyboardHeight) / 2;
    var h = (_y - getVisibleRect().top) * s; // local physical display height
    return h - thresh;
  }

  void touch(double x, double y, MouseButtons button) {
    moveLocal(x, y);
    parent.target?.moveMouse(_x, _y);
    parent.target?.tap(button);
  }

  void move(double x, double y) {
    moveLocal(x, y);
    parent.target?.moveMouse(_x, _y);
  }

  void moveLocal(double x, double y) {
    final scale = parent.target?.canvasModel.scale ?? 1.0;
    final xoffset = parent.target?.canvasModel.x ?? 0;
    final yoffset = parent.target?.canvasModel.y ?? 0;
    _x = (x - xoffset) / scale + _displayOriginX;
    _y = (y - yoffset) / scale + _displayOriginY;
    notifyListeners();
  }

  void reset() {
    _x = _displayOriginX;
    _y = _displayOriginY;
    parent.target?.moveMouse(_x, _y);
    parent.target?.canvasModel.clear(true);
    notifyListeners();
  }

  void updatePan(double dx, double dy, bool touchMode) {
    if (parent.target?.imageModel.image == null) return;
    if (touchMode) {
      final scale = parent.target?.canvasModel.scale ?? 1.0;
      _x += dx / scale;
      _y += dy / scale;
      parent.target?.moveMouse(_x, _y);
      notifyListeners();
      return;
    }
    final scale = parent.target?.canvasModel.scale ?? 1.0;
    dx /= scale;
    dy /= scale;
    final r = getVisibleRect();
    var cx = r.center.dx;
    var cy = r.center.dy;
    var tryMoveCanvasX = false;
    if (dx > 0) {
      final maxCanvasCanMove = _displayOriginX +
          (parent.target?.imageModel.image!.width ?? 1280) -
          r.right.roundToDouble();
      tryMoveCanvasX = _x + dx > cx && maxCanvasCanMove > 0;
      if (tryMoveCanvasX) {
        dx = min(dx, maxCanvasCanMove);
      } else {
        final maxCursorCanMove = r.right - _x;
        dx = min(dx, maxCursorCanMove);
      }
    } else if (dx < 0) {
      final maxCanvasCanMove = _displayOriginX - r.left.roundToDouble();
      tryMoveCanvasX = _x + dx < cx && maxCanvasCanMove < 0;
      if (tryMoveCanvasX) {
        dx = max(dx, maxCanvasCanMove);
      } else {
        final maxCursorCanMove = r.left - _x;
        dx = max(dx, maxCursorCanMove);
      }
    }
    var tryMoveCanvasY = false;
    if (dy > 0) {
      final mayCanvasCanMove = _displayOriginY +
          (parent.target?.imageModel.image!.height ?? 720) -
          r.bottom.roundToDouble();
      tryMoveCanvasY = _y + dy > cy && mayCanvasCanMove > 0;
      if (tryMoveCanvasY) {
        dy = min(dy, mayCanvasCanMove);
      } else {
        final mayCursorCanMove = r.bottom - _y;
        dy = min(dy, mayCursorCanMove);
      }
    } else if (dy < 0) {
      final mayCanvasCanMove = _displayOriginY - r.top.roundToDouble();
      tryMoveCanvasY = _y + dy < cy && mayCanvasCanMove < 0;
      if (tryMoveCanvasY) {
        dy = max(dy, mayCanvasCanMove);
      } else {
        final mayCursorCanMove = r.top - _y;
        dy = max(dy, mayCursorCanMove);
      }
    }

    if (dx == 0 && dy == 0) return;
    _x += dx;
    _y += dy;
    if (tryMoveCanvasX && dx != 0) {
      parent.target?.canvasModel.panX(-dx);
    }
    if (tryMoveCanvasY && dy != 0) {
      parent.target?.canvasModel.panY(-dy);
    }

    parent.target?.moveMouse(_x, _y);
    notifyListeners();
  }

  void updateCursorData(Map<String, dynamic> evt) {
    var id = int.parse(evt['id']);
    _hotx = double.parse(evt['hotx']);
    _hoty = double.parse(evt['hoty']);
    var width = int.parse(evt['width']);
    var height = int.parse(evt['height']);
    List<dynamic> colors = json.decode(evt['colors']);
    final rgba = Uint8List.fromList(colors.map((s) => s as int).toList());
    var pid = parent.target?.id;
    ui.decodeImageFromPixels(rgba, width, height, ui.PixelFormat.rgba8888,
        (image) {
      if (parent.target?.id != pid) return;
      _image = image;
      _images[id] = Tuple3(image, _hotx, _hoty);
      try {
        // my throw exception, because the listener maybe already dispose
        notifyListeners();
      } catch (e) {
        print('notify cursor: $e');
      }
    });
  }

  void updateCursorId(Map<String, dynamic> evt) {
    final tmp = _images[int.parse(evt['id'])];
    if (tmp != null) {
      _image = tmp.item1;
      _hotx = tmp.item2;
      _hoty = tmp.item3;
      notifyListeners();
    }
  }

  /// Update the cursor position.
  void updateCursorPosition(Map<String, dynamic> evt) {
    _x = double.parse(evt['x']);
    _y = double.parse(evt['y']);
    notifyListeners();
  }

  void updateDisplayOrigin(double x, double y) {
    _displayOriginX = x;
    _displayOriginY = y;
    _x = x + 1;
    _y = y + 1;
    parent.target?.moveMouse(x, y);
    parent.target?.canvasModel.resetOffset();
    notifyListeners();
  }

  void updateDisplayOriginWithCursor(
      double x, double y, double xCursor, double yCursor) {
    _displayOriginX = x;
    _displayOriginY = y;
    _x = xCursor;
    _y = yCursor;
    parent.target?.moveMouse(x, y);
    notifyListeners();
  }

  void clear() {
    _x = -10000;
    _x = -10000;
    _image = null;
    _images.clear();
  }
}

/// Mouse button enum.
enum MouseButtons { left, right, wheel }

extension ToString on MouseButtons {
  String get value {
    switch (this) {
      case MouseButtons.left:
        return "left";
      case MouseButtons.right:
        return "right";
      case MouseButtons.wheel:
        return "wheel";
    }
  }
}

/// FFI class for communicating with the Rust core.
class FFI {
  var id = "";
  var shift = false;
  var ctrl = false;
  var alt = false;
  var command = false;
  var version = "";
  late final ImageModel imageModel;
  late final FfiModel ffiModel;
  late final CursorModel cursorModel;
  late final CanvasModel canvasModel;
  late final ServerModel serverModel;
  late final ChatModel chatModel;
  late final FileModel fileModel;
  late final AbModel abModel;
  late final UserModel userModel;

  FFI() {
    this.imageModel = ImageModel(WeakReference(this));
    this.ffiModel = FfiModel(WeakReference(this));
    this.cursorModel = CursorModel(WeakReference(this));
    this.canvasModel = CanvasModel(WeakReference(this));
    this.serverModel = ServerModel(WeakReference(this)); // use global FFI
    this.chatModel = ChatModel(WeakReference(this));
    this.fileModel = FileModel(WeakReference(this));
    this.abModel = AbModel(WeakReference(this));
    this.userModel = UserModel(WeakReference(this));
  }

  static FFI newFFI() {
    final ffi = FFI();
    // keep platformFFI only once
    ffi.ffiModel.platformFFI = gFFI.ffiModel.platformFFI;
    return ffi;
  }

  /// Get the remote id for current client.
  String getId() {
    return getByName('remote_id'); // TODO
  }

  /// Send a mouse tap event(down and up).
  void tap(MouseButtons button) {
    sendMouse('down', button);
    sendMouse('up', button);
  }

  /// Send scroll event with scroll distance [y].
  void scroll(int y) {
    setByName('send_mouse',
        json.encode(modify({'id': id, 'type': 'wheel', 'y': y.toString()})));
  }

  /// Reconnect to the remote peer.
  // static void reconnect() {
  //   setByName('reconnect');
  //   parent.target?.ffiModel.clearPermissions();
  // }

  /// Reset key modifiers to false, including [shift], [ctrl], [alt] and [command].
  void resetModifiers() {
    shift = ctrl = alt = command = false;
  }

  /// Modify the given modifier map [evt] based on current modifier key status.
  Map<String, String> modify(Map<String, String> evt) {
    if (ctrl) evt['ctrl'] = 'true';
    if (shift) evt['shift'] = 'true';
    if (alt) evt['alt'] = 'true';
    if (command) evt['command'] = 'true';
    return evt;
  }

  /// Send mouse press event.
  void sendMouse(String type, MouseButtons button) {
    if (!ffiModel.keyboard()) return;
    setByName('send_mouse',
        json.encode(modify({'id': id, 'type': type, 'buttons': button.value})));
  }

  /// Send key stroke event.
  /// [down] indicates the key's state(down or up).
  /// [press] indicates a click event(down and up).
  void inputKey(String name, {bool? down, bool? press}) {
    if (!ffiModel.keyboard()) return;
<<<<<<< HEAD
    // final Map<String, String> out = Map();
    // out['name'] = name;
    // // default: down = false
    // if (down == true) {
    //   out['down'] = "true";
    // }
    // // default: press = true
    // if (press != false) {
    //   out['press'] = "true";
    // }
    // setByName('input_key', json.encode(modify(out)));
    // TODO id
    bind.sessionInputKey(
        id: id,
        name: name,
        down: down ?? false,
        press: press ?? true,
        alt: alt,
        ctrl: ctrl,
        shift: shift,
        command: command);
  }

  /// Send mouse movement event with distance in [x] and [y].
  void moveMouse(double x, double y) {
=======
    final Map<String, String> out = Map();
    out['name'] = name;
    // default: down = false
    if (down == true) {
      out['down'] = "true";
    }
    // default: press = true
    if (press != false) {
      out['press'] = "true";
    }
    setByName('input_key', json.encode(modify(out)));
  }

  static void moveMouse(double x, double y) {
>>>>>>> aabe08d6
    if (!ffiModel.keyboard()) return;
    var x2 = x.toInt();
    var y2 = y.toInt();
    setByName(
        'send_mouse', json.encode(modify({'id': id, 'x': '$x2', 'y': '$y2'})));
  }

  /// List the saved peers.
  List<Peer> peers() {
    try {
      var str = getByName('peers'); // TODO
      if (str == "") return [];
      List<dynamic> peers = json.decode(str);
      return peers
          .map((s) => s as List<dynamic>)
          .map((s) =>
              Peer.fromJson(s[0] as String, s[1] as Map<String, dynamic>))
          .toList();
    } catch (e) {
      print('peers(): $e');
    }
    return [];
  }

  /// Connect with the given [id]. Only transfer file if [isFileTransfer].
  void connect(String id, {bool isFileTransfer = false}) {
    if (!isFileTransfer) {
      chatModel.resetClientMode();
      canvasModel.id = id;
      imageModel._id = id;
      cursorModel.id = id;
    }
    id = isFileTransfer ? 'ft_${id}' : id;
    final stream = bind.sessionConnect(id: id, isFileTransfer: isFileTransfer);
    final cb = ffiModel.startEventListener(id);
    () async {
      await for (final message in stream) {
        if (message is Event) {
          try {
            debugPrint("event:${message.field0}");
            Map<String, dynamic> event = json.decode(message.field0);
            cb(event);
          } catch (e) {
            print('json.decode fail(): $e');
          }
        } else if (message is Rgba) {
          imageModel.onRgba(message.field0);
        }
      }
    }();
    // every instance will bind a stream
    this.id = id;
    if (isFileTransfer) {
      this.fileModel.initFileFetcher();
    }
  }

  /// Login with [password], choose if the client should [remember] it.
  void login(String id, String password, bool remember) {
    bind.sessionLogin(id: id, password: password, remember: remember);
  }

  /// Close the remote session.
  Future<void> close() async {
    chatModel.close();
    if (imageModel.image != null && !isWebDesktop) {
      await savePreference(id, cursorModel.x, cursorModel.y, canvasModel.x,
          canvasModel.y, canvasModel.scale, ffiModel.pi.currentDisplay);
    }
    bind.sessionClose(id: id);
    id = "";
    imageModel.update(null);
    cursorModel.clear();
    ffiModel.clear();
    canvasModel.clear();
    resetModifiers();
    print("model closed");
  }

  /// Send **get** command to the Rust core based on [name] and [arg].
  /// Return the result as a string.
  String getByName(String name, [String arg = '']) {
    return ffiModel.platformFFI.getByName(name, arg);
  }

  /// Send **set** command to the Rust core based on [name] and [value].
  void setByName(String name, [String value = '']) {
    ffiModel.platformFFI.setByName(name, value);
  }

  String getOption(String name) {
    return ffiModel.platformFFI.getByName("option", name);
  }

  Future<String> getLocalOption(String name) {
    return bind.mainGetLocalOption(key: name);
  }

  Future<void> setLocalOption(String key, String value) {
    return bind.mainSetLocalOption(key: key, value: value);
  }

  Future<String> getPeerOption(String id, String key) {
    return bind.mainGetPeerOption(id: id, key: key);
  }

  Future<void> setPeerOption(String id, String key, String value) {
    return bind.mainSetPeerOption(id: id, key: key, value: value);
  }

  void setOption(String name, String value) {
    Map<String, String> res = Map()
      ..["name"] = name
      ..["value"] = value;
    return ffiModel.platformFFI.setByName('option', jsonEncode(res));
  }

  RustdeskImpl get bind => ffiModel.platformFFI.ffiBind;

  handleMouse(Map<String, dynamic> evt) {
    var type = '';
    var isMove = false;
    switch (evt['type']) {
      case 'mousedown':
        type = 'down';
        break;
      case 'mouseup':
        type = 'up';
        break;
      case 'mousemove':
        isMove = true;
        break;
      default:
        return;
    }
    evt['type'] = type;
    var x = evt['x'];
    var y = evt['y'];
    if (isMove) {
      canvasModel.moveDesktopMouse(x, y);
    }
    final d = ffiModel.display;
    x -= canvasModel.x;
    y -= canvasModel.y;
    if (!isMove && (x < 0 || x > d.width || y < 0 || y > d.height)) {
      return;
    }
    x /= canvasModel.scale;
    y /= canvasModel.scale;
    x += d.x;
    y += d.y;
    if (type != '') {
      x = 0;
      y = 0;
    }
    evt['x'] = '${x.round()}';
    evt['y'] = '${y.round()}';
    var buttons = '';
    switch (evt['buttons']) {
      case 1:
        buttons = 'left';
        break;
      case 2:
        buttons = 'right';
        break;
      case 4:
        buttons = 'wheel';
        break;
    }
    evt['buttons'] = buttons;
    evt['id'] = id;
    setByName('send_mouse', json.encode(evt));
  }

  listenToMouse(bool yesOrNo) {
    if (yesOrNo) {
      ffiModel.platformFFI.startDesktopWebListener();
    } else {
      ffiModel.platformFFI.stopDesktopWebListener();
    }
  }

  void setMethodCallHandler(FMethod callback) {
    ffiModel.platformFFI.setMethodCallHandler(callback);
  }

  Future<bool> invokeMethod(String method, [dynamic arguments]) async {
    return await ffiModel.platformFFI.invokeMethod(method, arguments);
  }

  Future<List<String>> getAudioInputs() async {
    return await bind.mainGetSoundInputs();
  }

  String getDefaultAudioInput() {
    final input = getOption('audio-input');
    if (input.isEmpty && Platform.isWindows) {
      return "System Sound";
    }
    return input;
  }

  void setDefaultAudioInput(String input) {
    setOption('audio-input', input);
  }

  Future<Map<String, String>> getHttpHeaders() async {
    return {"Authorization": "Bearer " + await getLocalOption("access_token")};
  }
}

class Display {
  double x = 0;
  double y = 0;
  int width = 0;
  int height = 0;
}

class PeerInfo {
  String version = "";
  String username = "";
  String hostname = "";
  String platform = "";
  bool sasEnabled = false;
  int currentDisplay = 0;
  List<Display> displays = [];
}

Future<void> savePreference(String id, double xCursor, double yCursor,
    double xCanvas, double yCanvas, double scale, int currentDisplay) async {
  SharedPreferences prefs = await SharedPreferences.getInstance();
  final p = Map<String, dynamic>();
  p['xCursor'] = xCursor;
  p['yCursor'] = yCursor;
  p['xCanvas'] = xCanvas;
  p['yCanvas'] = yCanvas;
  p['scale'] = scale;
  p['currentDisplay'] = currentDisplay;
  prefs.setString('peer' + id, json.encode(p));
}

Future<Map<String, dynamic>?> getPreference(String id) async {
  if (!isWebDesktop) return null;
  SharedPreferences prefs = await SharedPreferences.getInstance();
  var p = prefs.getString('peer' + id);
  if (p == null) return null;
  Map<String, dynamic> m = json.decode(p);
  return m;
}

void removePreference(String id) async {
  SharedPreferences prefs = await SharedPreferences.getInstance();
  prefs.remove('peer' + id);
}

void initializeCursorAndCanvas(FFI ffi) async {
  var p = await getPreference(ffi.id);
  int currentDisplay = 0;
  if (p != null) {
    currentDisplay = p['currentDisplay'];
  }
  if (p == null || currentDisplay != ffi.ffiModel.pi.currentDisplay) {
    ffi.cursorModel
        .updateDisplayOrigin(ffi.ffiModel.display.x, ffi.ffiModel.display.y);
    return;
  }
  double xCursor = p['xCursor'];
  double yCursor = p['yCursor'];
  double xCanvas = p['xCanvas'];
  double yCanvas = p['yCanvas'];
  double scale = p['scale'];
  ffi.cursorModel.updateDisplayOriginWithCursor(
      ffi.ffiModel.display.x, ffi.ffiModel.display.y, xCursor, yCursor);
  ffi.canvasModel.update(xCanvas, yCanvas, scale);
}

/// Translate text based on the pre-defined dictionary.
/// note: params [FFI?] can be used to replace global FFI implementation
/// for example: during global initialization, gFFI not exists yet.
String translate(String name, {FFI? ffi}) {
  if (name.startsWith('Failed to') && name.contains(': ')) {
    return name.split(': ').map((x) => translate(x)).join(': ');
  }
  var a = 'translate';
  var b = '{"locale": "$localeName", "text": "$name"}';
  return (ffi ?? gFFI).getByName(a, b);
}<|MERGE_RESOLUTION|>--- conflicted
+++ resolved
@@ -883,7 +883,6 @@
   /// [press] indicates a click event(down and up).
   void inputKey(String name, {bool? down, bool? press}) {
     if (!ffiModel.keyboard()) return;
-<<<<<<< HEAD
     // final Map<String, String> out = Map();
     // out['name'] = name;
     // // default: down = false
@@ -909,22 +908,6 @@
 
   /// Send mouse movement event with distance in [x] and [y].
   void moveMouse(double x, double y) {
-=======
-    final Map<String, String> out = Map();
-    out['name'] = name;
-    // default: down = false
-    if (down == true) {
-      out['down'] = "true";
-    }
-    // default: press = true
-    if (press != false) {
-      out['press'] = "true";
-    }
-    setByName('input_key', json.encode(modify(out)));
-  }
-
-  static void moveMouse(double x, double y) {
->>>>>>> aabe08d6
     if (!ffiModel.keyboard()) return;
     var x2 = x.toInt();
     var y2 = y.toInt();
